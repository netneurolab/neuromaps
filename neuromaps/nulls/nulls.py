# -*- coding: utf-8 -*-
"""Functionality for running spatial null models."""

import os
import tempfile
import nibabel as nib
import numpy as np
from scipy import ndimage
from scipy.spatial.distance import cdist
from packaging import version
try:
    import brainsmash
    from brainsmash.mapgen import Base, Sampled
    _brainsmash_avail = True
except ImportError:
    _brainsmash_avail = False
try:
    from brainspace.null_models.moran import MoranRandomization
    _brainspace_avail = True
except ImportError:
    _brainspace_avail = False

from neuromaps.datasets import fetch_atlas
from neuromaps.datasets.atlases import _sanitize_atlas
from neuromaps.images import load_data, load_nifti, PARCIGNORE
from neuromaps.points import get_surface_distance
from neuromaps.transforms import mni152_to_mni152
from neuromaps.nulls.burt import batch_surrogates
from neuromaps.nulls.spins import (gen_spinsamples, get_parcel_centroids,
                                   load_spins, spin_data, spin_parcels)
HEMI = dict(left='L', lh='L', right='R', rh='R')


_nulls_input_docs = dict(
    data_or_none_surface="""\
data : array_like or path_like or giimg_like or tuple
    Input data from which to generate null maps. If None is provided then
    the resampling array will be returned instead. When a parcellation is
    provided, the data must be parcellated and array-like. Otherwise, the data
    must be a surface-based image (giimg_like, e.g. nib.GiftiImage) or a
    path-like object (`str` or `os.PathLike`) pointing to an image file.\
""",
    data_or_none_parcel="""\
data : (N,) array_like
    Input data from which to generate null maps. The data must be
    parcellated and array-like. If None is provided then the resampling array
    will be returned instead.\
""",
    data_parcel="""\
data : (N,) array_like
    Input data from which to generate null maps. The data must be
    parcellated and array-like.\
""",
    data="""\
data : array_like or path_like or niimg_like or giimg_like or tuple
    Input data from which to generate null maps. When a parcellation is
    provided, the data must be parcellated and array-like. Otherwise, the data
    can either be a volumetric image (niimg_like, e.g. nib.Nifti1Image) or a
    surface-based image (giimg_like, e.g. nib.GiftiImage). Alternatively, it
    can be a path-like object (`str` or `os.PathLike`) pointing to an image
    file.\
""",
    atlas_density_surface="""\
atlas : {'fsLR', 'fsaverage', 'civet'}, optional
    Name of surface atlas on which `data` are defined. Default: 'fsaverage'
density : str, optional
    Density of surface mesh on which `data` are defined. Must be
    compatible with specified `atlas`. Default: '10k'\
""",
    atlas_density="""\
atlas : {'fsLR', 'fsaverage', 'civet', 'mni152'}, optional
    Name of atlas on which `data` are defined. Default: 'fsaverage'
density : str, optional
    Density of atlas on which `data` are defined. Must be
    compatible with specified `atlas`. Default: '10k'\
""",
    parcellation="""\
parcellation : tuple-of-str or os.PathLike, optional
    Filepaths to parcellation images ([left, right] hemisphere) mapping `data`
    to atlas specified by `atlas` and `density`. Should only be supplied
    if `data` represents a parcellated null map. Default: None\
""",
    n_perm="""\
n_perm : int, optional
    Number of null maps or permutations to generate. Default: 1000\
""",
    seed="""\
seed : {int, np.random.RandomState instance, None}, optional
    Seed for random number generation. Default: None\
""",
    spins="""\
spins : array_like or str or os.PathLike
    Filepath to or pre-loaded resampling array. If not specified spins are
    generated. Default: None\
""",
    surfaces="""\
surfaces : tuple-of-str or os.PathLike, optional
    Instead of specifying `atlas` and `density` this specifies the surface
    files on which `data` are defined. Providing this will override arguments
    supplied to `atlas` and `density`. Default: None
""",
    n_proc="""\
n_proc : int, optional
    Number of processors to use for parallelizing computations. If negative
    will use max available processors plus 1 minus the specified number.
    Default: 1 (no parallelization)\
""",
    distmat="""\
distmat : tuple-of-str or os.PathLike, optional
    Filepaths to pre-computed (left, right) surface distance matrices.
    Providing this will cause `atlas`, `density`, and `parcellation` to be
    ignored. Default: None\
""",
    tempdir="""\
tempdir: os.PathLike, optional
    Directory specifying where the temporary distance matrix computed when
    generating volumetric nulls without parcellations should be stored. If
    None, a default directory is used. Default: None\
""",
    kwargs="""\
kwargs : key-value pairs
    Other keyword arguments passed directly to the underlying null method
    generator\
""",
    nulls="""\
nulls : np.ndarray
    Generated null distribution, where each column represents a unique null
    map\
"""
)


def alexander_bloch(data, atlas='fsaverage', density='10k', parcellation=None, # noqa: D103
                    n_perm=1000, seed=None, spins=None, surfaces=None):
    if spins is None:
        if surfaces is None:
            surfaces = fetch_atlas(atlas, density)['sphere']
        coords, hemi = get_parcel_centroids(surfaces,
                                            parcellation=parcellation,
                                            method='surface')
        spins = gen_spinsamples(coords, hemi, n_rotate=n_perm, seed=seed)
    spins = load_spins(spins)
    if data is None:
        data = np.arange(len(spins))
    return load_data(data)[spins]


alexander_bloch.__doc__ = """\
Generate null maps from `data` using method from [SN1]_.

Method projects data to a spherical surface and uses arbitrary rotations to
generate null distribution. If `data` are parcellated then parcel centroids
are projected to surface and parcels are reassigned based on minimum distances.

Parameters
----------
{data_or_none_surface}
{atlas_density_surface}
{parcellation}
{n_perm}
{seed}
{spins}
{surfaces}

Returns
-------
{nulls}

References
----------
.. [SN1] Alexander-Bloch, A., Shou, H., Liu, S., Satterthwaite, T. D.,
   Glahn, D. C., Shinohara, R. T., Vandekar, S. N., & Raznahan, A. (2018).
   On testing for spatial correspondence between maps of human brain
   structure and function. NeuroImage, 178, 540-51.
""".format(**_nulls_input_docs)


vazquez_rodriguez = alexander_bloch


def vasa(data, atlas='fsaverage', density='10k', parcellation=None, # noqa: D103
         n_perm=1000, seed=None, spins=None, surfaces=None):
    if parcellation is None:
        raise ValueError('Cannot use `vasa()` null method without specifying '
                         'a parcellation. Use `alexander_bloch() instead if '
                         'working with unparcellated surface data.')
    if spins is None:
        if surfaces is None:
            surfaces = fetch_atlas(atlas, density)['sphere']
        coords, hemi = get_parcel_centroids(surfaces,
                                            parcellation=parcellation,
                                            method='surface')
        spins = gen_spinsamples(coords, hemi, method='vasa', n_rotate=n_perm,
                                seed=seed)
    spins = load_spins(spins)
    if data is None:
        data = np.arange(len(spins))
    return load_data(data)[spins]


vasa.__doc__ = """\
Generate null maps for parcellated `data` using method from [SN2]_.

Method projects parcels to a spherical surface and uses arbitrary rotations
with iterative reassignments to generate null distribution. All nulls are
"perfect" permutations of the input data (at the slight expense of spatial
topology)

Parameters
----------
{data_or_none_parcel}
{atlas_density_surface}
{parcellation}
{n_perm}
{seed}
{spins}
{surfaces}

Returns
-------
{nulls}

References
----------
.. [SN2] Váša, F., Seidlitz, J., Romero-Garcia, R., Whitaker, K. J.,
   Rosenthal, G., Vértes, P. E., ... & Jones, P. B. (2018). Adolescent
   tuning of association cortex in human structural brain networks.
   Cerebral Cortex, 28(1), 281-294.
""".format(**_nulls_input_docs)


def hungarian(data, atlas='fsaverage', density='10k', parcellation=None, # noqa: D103
              n_perm=1000, seed=None, spins=None, surfaces=None):
    if parcellation is None:
        raise ValueError('Cannot use `hungarian()` null method without '
                         'specifying a parcellation. Use `alexander_bloch() '
                         'instead if working with unparcellated surface data.')
    if spins is None:
        if surfaces is None:
            surfaces = fetch_atlas(atlas, density)['sphere']
        coords, hemi = get_parcel_centroids(surfaces,
                                            parcellation=parcellation,
                                            method='surface')
        spins = gen_spinsamples(coords, hemi, method='hungarian',
                                n_rotate=n_perm, seed=seed)
    spins = load_spins(spins)
    if data is None:
        data = np.arange(len(spins))
    return load_data(data)[spins]


hungarian.__doc__ = """\
Generate null maps for parcellated `data` using the Hungarian method ([SN3]_).

Method projects parcels to a spherical surface and uses arbitrary rotations
with reassignments based on optimization via the Hungarian method to generate
null distribution. All nulls are "perfect" permutations of the input data (at
the slight expense of spatial topology)

Parameters
----------
{data_or_none_parcel}
{atlas_density_surface}
{parcellation}
{n_perm}
{seed}
{spins}
{surfaces}

Returns
-------
{nulls}

References
----------
.. [SN3] Kuhn, H. W. (1955). The Hungarian method for the assignment problem.
   Naval Research Logistics Quarterly, 2(1‐2), 83-97.
""".format(**_nulls_input_docs)


def baum(data, atlas='fsaverage', density='10k', parcellation=None, # noqa: D103
         n_perm=1000, seed=None, spins=None, surfaces=None):
    if parcellation is None:
        raise ValueError('Cannot use `baum()` null method without specifying '
                         'a parcellation. Use `alexander_bloch() instead if '
                         'working with unparcellated surface data.')
    if surfaces is None:
        surfaces = fetch_atlas(atlas, density)['sphere']
    spins = spin_parcels(surfaces, parcellation,
                         n_rotate=n_perm, spins=spins, seed=seed)
    if data is None:
        data = np.arange(len(spins))
    data = load_data(data)
    nulls = data[spins]
    nulls[spins == -1] = np.nan
    return nulls


baum.__doc__ = """\
Generate null maps for parcellated `data` using method from [SN4]_.

Method projects `data` to spherical surface and uses arbitrary rotations to
generate null distributions. Reassigned parcels are based on the most common
(i.e., modal) value of the vertices in each parcel within the the rotated data

Parameters
----------
{data_or_none_parcel}
{atlas_density_surface}
{parcellation}
{n_perm}
{seed}
{spins}
{surfaces}

Returns
-------
{nulls}

References
----------
.. [SN4] Baum, G. L., Cui, Z., Roalf, D. R., Ciric, R., Betzel, R. F., Larsen,
   B., ... & Satterthwaite, T. D. (2020). Development of structure–function
   coupling in human brain networks during youth. Proceedings of the National
   Academy of Sciences, 117(1), 771-778.
""".format(**_nulls_input_docs)


def cornblath(data, atlas='fsaverage', density='10k', parcellation=None, # noqa: D103
              n_perm=1000, seed=None, spins=None, surfaces=None):
    if parcellation is None:
        raise ValueError('Cannot use `cornblath()` null method without '
                         'specifying a parcellation. Use `alexander_bloch() '
                         'instead if working with unparcellated surface data.')
    data = load_data(data)
    if surfaces is None:
        surfaces = fetch_atlas(atlas, density)['sphere']
    nulls = spin_data(data, surfaces, parcellation,
                      n_rotate=n_perm, spins=spins, seed=seed)
    return nulls


cornblath.__doc__ = """\
Generate null maps for parcellated `data` using method from [SN5]_.

Method projects `data` to spherical surface and uses arbitrary rotations to
generate null distributions. Reassigned parcels are based on the average value
of the vertices in each parcel within the rotated data

Parameters
----------
{data_parcel}
{atlas_density_surface}
{parcellation}
{n_perm}
{seed}
{spins}
{surfaces}

Returns
-------
{nulls}

References
----------
.. [SN5] Cornblath, E. J., Ashourvan, A., Kim, J. Z., Betzel, R. F., Ciric, R.,
   Adebimpe, A., ... & Bassett, D. S. (2020). Temporal sequences of brain
   activity at rest are constrained by white matter structure and modulated by
   cognitive demands. Communications biology, 3(1), 1-12.
""".format(**_nulls_input_docs)


def _get_distmat(hemisphere, atlas='fsaverage', density='10k', # noqa: D103
                 parcellation=None, drop=None, n_proc=1):
    hemi = HEMI.get(hemisphere, hemisphere)
    if hemi not in ('L', 'R'):
        raise ValueError(f'Invalid hemishere designation {hemisphere}')

    if drop is None:
        drop = PARCIGNORE

    atlas = fetch_atlas(atlas, density)
    surf, medial = getattr(atlas['pial'], hemi), getattr(atlas['medial'], hemi)
    if parcellation is None:
        dist = get_surface_distance(surf, medial=medial, n_proc=n_proc)
    else:
        dist = get_surface_distance(surf, parcellation=parcellation,
                                    medial_labels=drop, drop=drop,
                                    n_proc=n_proc)
    return dist


_get_distmat.__doc__ = """\
Generate surface distance matrix for specified `hemisphere`.

If `parcellation` is provided then the returned distance matrix will be a
parcel-parcel matrix.

Parameters
----------
hemisphere : {{'L', 'R'}}
    Hemisphere of surface from which to generate distance matrix
{atlas_density_surface}
{parcellation}
drop : list-of-str, optional
    If `parcellation` is not None, which parcels should be ignored / dropped
    from the generate distance matrix. If not specified will ignore parcels
    generally indicative of the medial wall. Default: None
{n_proc}

Returns
-------
dist : (N, N) np.ndarray
    Surface distance matrix between vertices. If a `parcellation` is specified
    then this will be the parcel-parcel distance matrix, where the distance
    between parcels is the average distance between all constituent vertices
""".format(**_nulls_input_docs)


def _surf_surrogates(data, atlas, density, parcellation, distmat, n_proc,
                     **kwargs):

    data = load_data(data)

    if parcellation is None:
        parcellation = (None, None)

    for n, (hemi, parc) in enumerate(zip(('L', 'R'), parcellation)):
        if distmat is None:
            dist = _get_distmat(hemi, atlas=atlas, density=density,
                                parcellation=parc, n_proc=n_proc)
        else:
            dist = distmat[n]

        if parc is None:
            idx = np.arange(n * (len(data) // 2), (n + 1) * (len(data) // 2))
        else:
            idx = np.trim_zeros(np.unique(load_data(parc))) - 1

        hdata = np.squeeze(data[idx])
        med = np.isinf(dist + np.diag([np.inf] * len(dist))).all(axis=1)
        mask = np.logical_not(np.logical_or(np.isnan(hdata), med))

        yield hdata[mask], dist[np.ix_(mask, mask)], None, idx[mask]


def _vol_surrogates(data, atlas, density, parcellation, distmat, tempdir=None,
                    **kwargs):

    if atlas != 'MNI152':
        raise ValueError('Cannot compute volumetric surrogates if atlas is '
                         f'not "MNI152". Received: {atlas}')

    if parcellation is not None:
        try:
            data = np.asarray(data, dtype='float32').squeeze()
        except (TypeError, ValueError) as err:
            msg = ('`data` must be array_like and represent a '
                   'parcellated brain map when `parcellation` is not '
                   '"None"')
            raise TypeError(msg) from err
        if data.ndim != 1:
            raise ValueError('Brain map must be one-dimensional. Got shape '
                             f'{data.shape}')

    atlas = fetch_atlas(atlas, density)

    # get data + coordinates of valid datapoints
    if parcellation is None:
        darr = load_data(data)
        if nib.load(atlas['2009cAsym_T1w']).shape == darr.shape:
            bmask = atlas['2009cAsym_brainmask']
        elif (density in ('1mm', '2mm')
              and nib.load(atlas['6Asym_T1w']).shape == darr.shape):
            bmask = atlas['6Asym_brainmask']
        else:
            bmask = mni152_to_mni152(nib.load(atlas['2009cAsym_brainmask']),
                                     data,
                                     'nearest')
        darr *= load_data(bmask)
        affine = load_nifti(bmask).affine
    else:
        darr = load_data(parcellation)
        affine = load_nifti(parcellation).affine
        labels = np.trim_zeros(np.unique(darr))
    mask = np.logical_not(np.logical_or(np.isclose(darr, 0), np.isnan(darr)))
    xyz = nib.affines.apply_affine(affine, np.column_stack(np.where(mask)))

    # calculate distance matrix
    index = None
    if distmat is None:
        if parcellation is None:  # memmap because BIG
            distout = tempfile.NamedTemporaryFile(suffix='.mmap', dir=tempdir)
            dist = np.memmap(distout, mode='w+', dtype='float32',
                             shape=(len(xyz), len(xyz)))
            indout = tempfile.NamedTemporaryFile(suffix='.mmap', dir=tempdir)
            index = np.memmap(indout, mode='w+', dtype='int32',
                              shape=(len(xyz), len(xyz)))
            for n, row in enumerate(xyz):
                xyz_dist = cdist(row[None], xyz).astype('float32')
                index[n] = np.argsort(xyz_dist, axis=-1).astype('int32')
                dist[n] = xyz_dist[:, index[n]]
                dist.flush()
                index.flush()
        else:
            parcellation = darr[mask]
            row_dist = np.zeros((len(xyz), len(labels)), dtype='float32')
            dist = np.zeros((len(labels), len(labels)), dtype='float32')
            for n, row in enumerate(xyz):
                xyz_dist = cdist(row[None], xyz).astype('float32')
                row_dist[n] = ndimage.mean(xyz_dist, parcellation, labels)
            for n in range(len(labels)):
                dist[n] = ndimage.mean(row_dist[:, n], parcellation, labels)

    else:
        dist = distmat
        if parcellation is None:
            index = np.argsort(dist, axis=-1)

    if parcellation is None:
        yield darr[mask], dist, index, mask
    else:
        yield data, dist, index, np.ones(len(labels), dtype=bool)


def _make_surrogates(data, method, atlas='fsaverage', density='10k',
                     parcellation=None, n_perm=1000, seed=None, distmat=None,
                     n_proc=1, tempdir=None, **kwargs):
    if method not in ('burt2018', 'burt2020', 'moran'):
        raise ValueError(f'Invalid null method: {method}')

    atlas = _sanitize_atlas(atlas)
    darr = load_data(data)
    surrogates = np.full((darr.shape) + (n_perm,), np.nan)
    genfunc = _vol_surrogates if atlas == 'MNI152' else _surf_surrogates
    for hdata, hdist, hind, hsl in genfunc(data, atlas, density,
                                           parcellation, distmat,
                                           n_proc=n_proc, tempdir=tempdir):
        if method == 'burt2018':
            if parcellation is None:
                if hind is not None:
                    hdist = np.take_along_axis(
                        hdist, np.argsort(hind, axis=-1), axis=-1)
            hdata += np.abs(np.nanmin(darr)) + 0.1
            hsurr = batch_surrogates(hdist, hdata, n_surr=n_perm, seed=seed)
        elif method == 'burt2020':
            if parcellation is None:
                if hind is None:
                    hind = np.argsort(hdist, axis=-1)
                    hdist = np.sort(hdist, axis=-1)
                hsurr = Sampled(hdata, hdist, hind, n_jobs=n_proc,
                                seed=seed, **kwargs)(n_perm).T
            else:
                hsurr = Base(hdata, hdist, seed=seed, **kwargs)(n_perm, 50).T
            if hsurr.ndim == 1:
                hsurr = np.expand_dims(hsurr, axis=1)
            # clean up (FIXME: this is ugly and we should fix it)
            if hasattr(hdist, 'filename'):
                hdist._mmap.close()
                hind._mmap.close()
                os.unlink(hdist.filename)
                os.unlink(hind.filename)
                del hdist, hind
        elif method == 'moran':
            if parcellation is None:
                if hind is not None:
                    hdist = np.take_along_axis(
                        hdist, np.argsort(hind, axis=-1), axis=-1)
            dist = hdist.astype('float64')
            np.fill_diagonal(dist, 1)
            dist **= -1
            opts = dict(joint=True, tol=1e-6, n_rep=n_perm, random_state=seed)
            opts.update(**kwargs)
            mrs = MoranRandomization(**opts)
            hsurr = mrs.fit(dist).randomize(hdata).T

        surrogates[hsl] = hsurr

    return surrogates


_make_surrogates.__doc__ = """\
Generate null surrogates for specified `data` using `method`.

Parameters
----------
{data}
method : {{'burt2018', 'burt2020', 'moran'}}
    Method by which to generate null surrogates
{atlas_density}
{parcellation}
{n_perm}
{seed}
{distmat}
{n_proc}
{tempdir}
{kwargs}

Returns
-------
{nulls}
""".format(**_nulls_input_docs)


<<<<<<< HEAD
def burt2018(data, atlas='fsaverage', density='10k', parcellation=None,
             n_perm=1000, seed=None, distmat=None, tempdir=None, n_proc=1,
             **kwargs):
=======
def burt2018(data, atlas='fsaverage', density='10k', parcellation=None, # noqa: D103
             n_perm=1000, seed=None, distmat=None, n_proc=1, **kwargs):
>>>>>>> efef8384
    return _make_surrogates(data, 'burt2018', atlas=atlas, density=density,
                            parcellation=parcellation, n_perm=n_perm,
                            seed=seed, n_proc=n_proc, distmat=distmat,
                            tempdir=None, **kwargs)


burt2018.__doc__ = """\
Generate null maps for `data` using method from [SN6]_.

Method uses a spatial auto-regressive model to estimate distance-dependent
relationship of `data` and generates surrogate maps with similar properties

Parameters
----------
{data}
{atlas_density}
{parcellation}
{n_perm}
{seed}
{distmat}
{tempdir}
{kwargs}

Returns
-------
{nulls}

References
----------
.. [SN6] Burt, J. B., Demirtaş, M., Eckner, W. J., Navejar, N. M., Ji, J. L.,
   Martin, W. J., ... & Murray, J. D. (2018). Hierarchy of transcriptomic
   specialization across human cortex captured by structural neuroimaging
   topography. Nature Neuroscience, 21(9), 1251-1259.
""".format(**_nulls_input_docs)


<<<<<<< HEAD
def burt2020(data, atlas='fsaverage', density='10k', parcellation=None,
             n_perm=1000, seed=None, distmat=None, n_proc=1, tempdir=None,
             **kwargs):
=======
def burt2020(data, atlas='fsaverage', density='10k', parcellation=None, # noqa: D103
             n_perm=1000, seed=None, distmat=None, n_proc=1, **kwargs):
>>>>>>> efef8384
    if not _brainsmash_avail:
        raise ImportError('Cannot run burt2020 null model when `brainsmash` '
                          'is not installed. Please `pip install brainsmash` '
                          'and try again.')
    elif version.parse(brainsmash.__version__) < version.parse('0.10.0'):
        raise ImportError('The burt2020 null model needs version >= 0.10.0 of '
                          '`brainsmash. Please `pip install brainsmash`'
                          '`--upgrade` and try again.')
    return _make_surrogates(data, 'burt2020', atlas=atlas, density=density,
                            parcellation=parcellation, n_perm=n_perm,
                            seed=seed, n_proc=n_proc, distmat=distmat,
                            tempdir=tempdir, **kwargs)


burt2020.__doc__ = """\
Generate null maps for `data` using method from [SN7]_ and [SN8]_.

Method uses variograms to estimate spatial autocorrelation of `data` and
generates surrogate maps with similar variogram properties

Parameters
----------
{data}
{atlas_density}
{parcellation}
{n_perm}
{seed}
{n_proc}
{distmat}
{tempdir}
{kwargs}

Returns
-------
{nulls}

References
----------
.. [SN7] Burt, J. B., Helmer, M., Shinn, M., Anticevic, A., & Murray, J. D.
   (2020). Generative modeling of brain maps with spatial autocorrelation.
   NeuroImage, 220, 117038.
.. [SN8] https://github.com/murraylab/brainsmash
""".format(**_nulls_input_docs)


<<<<<<< HEAD
def moran(data, atlas='fsaverage', density='10k', parcellation=None,
          n_perm=1000, seed=None, distmat=None, tempdir=None, n_proc=1,
          **kwargs):
=======
def moran(data, atlas='fsaverage', density='10k', parcellation=None, # noqa: D103
          n_perm=1000, seed=None, distmat=None, n_proc=1, **kwargs):
>>>>>>> efef8384
    if not _brainspace_avail:
        raise ImportError('Cannot run moran null model when `brainspace` is '
                          'not installed. Please `pip install brainspace` and '
                          'try again.')
    return _make_surrogates(data, 'moran', atlas=atlas, density=density,
                            parcellation=parcellation, n_perm=n_perm,
                            seed=seed, n_proc=n_proc, distmat=distmat,
                            tempdir=None, **kwargs)


moran.__doc__ = """\
Generate null maps for `data` using method from [SN9]_.

Method uses a spatial decomposition of a distance-based weight matrix to
estimate eigenvectors that are used to generate surrogate maps by imposing a
similar spatial structure on randomized data. For a MATLAB implementation
refer to [SN10]_ and [SN11]_

Parameters
----------
{data}
{atlas_density}
{parcellation}
{n_perm}
{seed}
{n_proc}
{distmat}
{tempdir}
{kwargs}

Returns
-------
{nulls}

References
----------
.. [SN9] Wagner, H. H., & Dray, S. (2015). Generating spatially constrained
   null models for irregularly spaced data using M oran spectral randomization
   methods. Methods in Ecology and Evolution, 6(10), 1169-1178.
.. [SN10] de Wael, R. V., Benkarim, O., Paquola, C., Lariviere, S., Royer, J.,
   Tavakol, S., ... & Bernhardt, B. C. (2020). BrainSpace: a toolbox for the
   analysis of macroscale gradients in neuroimaging and connectomics datasets.
   Communications Biology, 3(1), 1-10.
.. [SN11] https://github.com/MICA-MNI/BrainSpace/
""".format(**_nulls_input_docs)<|MERGE_RESOLUTION|>--- conflicted
+++ resolved
@@ -602,14 +602,9 @@
 """.format(**_nulls_input_docs)
 
 
-<<<<<<< HEAD
-def burt2018(data, atlas='fsaverage', density='10k', parcellation=None,
+def burt2018(data, atlas='fsaverage', density='10k', parcellation=None, # noqa: D103
              n_perm=1000, seed=None, distmat=None, tempdir=None, n_proc=1,
              **kwargs):
-=======
-def burt2018(data, atlas='fsaverage', density='10k', parcellation=None, # noqa: D103
-             n_perm=1000, seed=None, distmat=None, n_proc=1, **kwargs):
->>>>>>> efef8384
     return _make_surrogates(data, 'burt2018', atlas=atlas, density=density,
                             parcellation=parcellation, n_perm=n_perm,
                             seed=seed, n_proc=n_proc, distmat=distmat,
@@ -646,14 +641,9 @@
 """.format(**_nulls_input_docs)
 
 
-<<<<<<< HEAD
-def burt2020(data, atlas='fsaverage', density='10k', parcellation=None,
+def burt2020(data, atlas='fsaverage', density='10k', parcellation=None, # noqa: D103
              n_perm=1000, seed=None, distmat=None, n_proc=1, tempdir=None,
              **kwargs):
-=======
-def burt2020(data, atlas='fsaverage', density='10k', parcellation=None, # noqa: D103
-             n_perm=1000, seed=None, distmat=None, n_proc=1, **kwargs):
->>>>>>> efef8384
     if not _brainsmash_avail:
         raise ImportError('Cannot run burt2020 null model when `brainsmash` '
                           'is not installed. Please `pip install brainsmash` '
@@ -699,14 +689,9 @@
 """.format(**_nulls_input_docs)
 
 
-<<<<<<< HEAD
-def moran(data, atlas='fsaverage', density='10k', parcellation=None,
+def moran(data, atlas='fsaverage', density='10k', parcellation=None, # noqa: D103
           n_perm=1000, seed=None, distmat=None, tempdir=None, n_proc=1,
           **kwargs):
-=======
-def moran(data, atlas='fsaverage', density='10k', parcellation=None, # noqa: D103
-          n_perm=1000, seed=None, distmat=None, n_proc=1, **kwargs):
->>>>>>> efef8384
     if not _brainspace_avail:
         raise ImportError('Cannot run moran null model when `brainspace` is '
                           'not installed. Please `pip install brainspace` and '
